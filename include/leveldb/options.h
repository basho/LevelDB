--- conflicted
+++ resolved
@@ -162,7 +162,6 @@
   // as part of a Repair operation.  Default is false
   bool is_repair;
 
-<<<<<<< HEAD
   // Riak specific flag to mark Riak internal database versus
   //  user database.  (User database gets larger cache resources.)
   bool is_internal_db;
@@ -185,13 +184,11 @@
   //     in a file for it to be compacted due to deletes
   uint64_t delete_threshold;
 
-=======
   // Riak specific flag used to indicate when fadvise() management
   // should default to WILLNEED instead of DONTNEED.  Default is false
   bool fadvise_willneed;
 
   // Create an Options object with default values for all fields.
->>>>>>> 82303b9e
   Options();
 
   void Dump(Logger * log) const;
