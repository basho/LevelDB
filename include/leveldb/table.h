--- conflicted
+++ resolved
@@ -84,12 +84,8 @@
 
 
   void ReadMeta(const Footer& footer);
-<<<<<<< HEAD
   void ReadFilter(const Slice& filter_handle_value, const class FilterPolicy * policy);
-=======
-  void ReadFilter(const Slice& filter_handle_value);
   void ReadSstCounters(const Slice& sst_counters_handle_value);
->>>>>>> cb712e7b
 
   // No copying allowed
   Table(const Table&);
