// Copyright (c) 2011 The LevelDB Authors. All rights reserved.
// Use of this source code is governed by a BSD-style license that can be
// found in the LICENSE file. See the AUTHORS file for names of contributors.

#ifndef STORAGE_LEVELDB_INCLUDE_DB_H_
#define STORAGE_LEVELDB_INCLUDE_DB_H_

#include <stdint.h>
#include <stdio.h>
#include "leveldb/iterator.h"
#include "leveldb/options.h"

namespace leveldb {

// Update Makefile if you change these
static const int kMajorVersion = 1;
static const int kMinorVersion = 9;

struct Options;
struct ReadOptions;
struct WriteOptions;
class WriteBatch;

// Abstract handle to particular state of a DB.
// A Snapshot is an immutable object and can therefore be safely
// accessed from multiple threads without any external synchronization.
class Snapshot {
 protected:
  virtual ~Snapshot();
};

// A range of keys
struct Range {
  Slice start;          // Included in the range
  Slice limit;          // Not included in the range

  Range() { }
  Range(const Slice& s, const Slice& l) : start(s), limit(l) { }
};

// Abstract holder for a DB value.
// This allows callers to manage their own value buffers and have
// DB values copied directly into those buffers.
class Value {
 public:
  virtual Value& assign(const char* data, size_t size) = 0;

 protected:
  virtual ~Value();
};

// A DB is a persistent ordered map from keys to values.
// A DB is safe for concurrent access from multiple threads without
// any external synchronization.
class DB {
 public:
  // Open the database with the specified "name".
  // Stores a pointer to a heap-allocated database in *dbptr and returns
  // OK on success.
  // Stores NULL in *dbptr and returns a non-OK status on error.
  // Caller should delete *dbptr when it is no longer needed.
  static Status Open(const Options& options,
                     const std::string& name,
                     DB** dbptr);

  DB() { }
  virtual ~DB();

  // Set the database entry for "key" to "value".  Returns OK on success,
  // and a non-OK status on error.
  // Note: consider setting options.sync = true.
  virtual Status Put(const WriteOptions& options,
                     const Slice& key,
                     const Slice& value,
                     const KeyMetaData * meta=NULL) = 0;

  // Remove the database entry (if any) for "key".  Returns OK on
  // success, and a non-OK status on error.  It is not an error if "key"
  // did not exist in the database.
  // Note: consider setting options.sync = true.
  virtual Status Delete(const WriteOptions& options, const Slice& key) = 0;

  // Apply the specified updates to the database.
  // Returns OK on success, non-OK on failure.
  // Note: consider setting options.sync = true.
  virtual Status Write(const WriteOptions& options, WriteBatch* updates) = 0;

  // If the database contains an entry for "key" store the
  // corresponding value in *value and return OK.
  //
  // If there is no entry for "key" leave *value unchanged and return
  // a status for which Status::IsNotFound() returns true.
  //
  // May return some other Status on an error.
  virtual Status Get(const ReadOptions& options,
                     const Slice& key, std::string* value,
                     KeyMetaData * meta=NULL) = 0;
  virtual Status Get(const ReadOptions& options,
                     const Slice& key, Value* value,
                     KeyMetaData * meta=NULL) = 0;

  // Return a heap-allocated iterator over the contents of the database.
  // The result of NewIterator() is initially invalid (caller must
  // call one of the Seek methods on the iterator before using it).
  //
  // Caller should delete the iterator when it is no longer needed.
  // The returned iterator should be deleted before this db is deleted.
  virtual Iterator* NewIterator(const ReadOptions& options) = 0;

  // Return a handle to the current DB state.  Iterators created with
  // this handle will all observe a stable snapshot of the current DB
  // state.  The caller must call ReleaseSnapshot(result) when the
  // snapshot is no longer needed.
  virtual const Snapshot* GetSnapshot() = 0;

  // Release a previously acquired snapshot.  The caller must not
  // use "snapshot" after this call.
  virtual void ReleaseSnapshot(const Snapshot* snapshot) = 0;

  // DB implementations can export properties about their state
  // via this method.  If "property" is a valid property understood by this
  // DB implementation, fills "*value" with its current value and returns
  // true.  Otherwise returns false.
  //
  //
  // Valid property names include:
  //
  //  "leveldb.num-files-at-level<N>" - return the number of files at level <N>,
  //     where <N> is an ASCII representation of a level number (e.g. "0").
  //  "leveldb.stats" - returns a multi-line string that describes statistics
  //     about the internal operation of the DB.
  //  "leveldb.sstables" - returns a multi-line string that describes all
  //     of the sstables that make up the db contents.
  virtual bool GetProperty(const Slice& property, std::string* value) = 0;

  // For each i in [0,n-1], store in "sizes[i]", the approximate
  // file system space used by keys in "[range[i].start .. range[i].limit)".
  //
  // Note that the returned sizes measure file system space usage, so
  // if the user data compresses by a factor of ten, the returned
  // sizes will be one-tenth the size of the corresponding user data size.
  //
  // The results may not include the sizes of recently written data.
  virtual void GetApproximateSizes(const Range* range, int n,
                                   uint64_t* sizes) = 0;

  // Compact the underlying storage for the key range [*begin,*end].
  // In particular, deleted and overwritten versions are discarded,
  // and the data is rearranged to reduce the cost of operations
  // needed to access the data.  This operation should typically only
  // be invoked by users who understand the underlying implementation.
  //
  // begin==NULL is treated as a key before all keys in the database.
  // end==NULL is treated as a key after all keys in the database.
  // Therefore the following call will compact the entire database:
  //    db->CompactRange(NULL, NULL);
  virtual void CompactRange(const Slice* begin, const Slice* end) = 0;

  // Riak specific function:  Verify that no .sst files overlap
  // within the levels that expect non-overlapping files.  Run
  // compactions as necessary to correct.  Assumes DB opened
  // with Options.is_repair=true
  virtual Status VerifyLevels();

  // Riak specific function:  Request database check for
  // available compactions.  This is to stimulate retry of
  // grooming that might have been offered and rejected previously
  virtual void CheckAvailableCompactions();

<<<<<<< HEAD
<<<<<<< HEAD
  // Riak specific function:  Give external code, namely
  // eleveldb, access to leveldb's logging routines.
  virtual Logger* GetLogger() const { return NULL; }
=======
=======
>>>>>>> e5f05392
  // Riak specific function:  Request a "ticket" that allows
  // bypass of most wait / blocking activity in a Write() call.
  // Used by eleveldb to potential skip a thread switch prior
  // to leveldb call.  Returned bool set in WriteOptions::non_blocking.
  virtual bool RequestNonBlockTicket() {return(false);};
<<<<<<< HEAD
>>>>>>> Initial coding of leveldb side. mutex_ still live but most other stuff bypassed.
=======
>>>>>>> e5f05392

 private:
  // No copying allowed
  DB(const DB&);
  void operator=(const DB&);
};

// Destroy the contents of the specified database.
// Be very careful using this method.
Status DestroyDB(const std::string& name, const Options& options);

// If a DB cannot be opened, you may attempt to call this method to
// resurrect as much of the contents of the database as possible.
// Some data may be lost, so be careful when calling this function
// on a database that contains important information.
Status RepairDB(const std::string& dbname, const Options& options);

}  // namespace leveldb

#endif  // STORAGE_LEVELDB_INCLUDE_DB_H_<|MERGE_RESOLUTION|>--- conflicted
+++ resolved
@@ -167,23 +167,15 @@
   // grooming that might have been offered and rejected previously
   virtual void CheckAvailableCompactions();
 
-<<<<<<< HEAD
-<<<<<<< HEAD
   // Riak specific function:  Give external code, namely
   // eleveldb, access to leveldb's logging routines.
   virtual Logger* GetLogger() const { return NULL; }
-=======
-=======
->>>>>>> e5f05392
+
   // Riak specific function:  Request a "ticket" that allows
   // bypass of most wait / blocking activity in a Write() call.
   // Used by eleveldb to potential skip a thread switch prior
   // to leveldb call.  Returned bool set in WriteOptions::non_blocking.
   virtual bool RequestNonBlockTicket() {return(false);};
-<<<<<<< HEAD
->>>>>>> Initial coding of leveldb side. mutex_ still live but most other stuff bypassed.
-=======
->>>>>>> e5f05392
 
  private:
   // No copying allowed
