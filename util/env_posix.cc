// Copyright (c) 2011 The LevelDB Authors. All rights reserved.
// Use of this source code is governed by a BSD-style license that can be
// found in the LICENSE file. See the AUTHORS file for names of contributors.

#include <deque>
#include <set>
#include <dirent.h>
#include <errno.h>
#include <fcntl.h>
#include <pthread.h>
#include <stdio.h>
#include <stdlib.h>
#include <string.h>
#include <syslog.h>
#include <sys/mman.h>
#include <sys/stat.h>
#include <sys/time.h>
#include <sys/types.h>
#include <sys/file.h>
#include <time.h>
#include <unistd.h>
#if defined(LEVELDB_PLATFORM_ANDROID)
#include <sys/stat.h>
#endif
#include "leveldb/atomics.h"
#include "leveldb/env.h"
#include "leveldb/filter_policy.h"
#include "leveldb/slice.h"
#include "port/port.h"
#include "util/crc32c.h"
#include "util/db_list.h"
#include "util/hot_threads.h"
#include "util/logging.h"
#include "util/mutexlock.h"
#include "util/posix_logger.h"
#include "util/thread_tasks.h"
#include "util/throttle.h"
#include "db/dbformat.h"
#include "leveldb/perf_count.h"


#if _XOPEN_SOURCE >= 600 || _POSIX_C_SOURCE >= 200112L
#define HAVE_FADVISE
#endif

namespace leveldb {

volatile size_t gMapSize=20*1024*1024L;

// ugly global used to change fadvise behaviour
bool gFadviseWillNeed=false;

namespace {

static Status IOError(const std::string& context, int err_number) {
  return Status::IOError(context, strerror(err_number));
}

// background routines to close and/or unmap files
static void BGFileUnmapper2(void* file_info);

// data needed by background routines for close/unmap
class BGCloseInfo : public ThreadTask
{
public:
    int fd_;
    void * base_;
    size_t offset_;
    size_t length_;
    volatile uint64_t * ref_count_;
    uint64_t metadata_;

    BGCloseInfo(int fd, void * base, size_t offset, size_t length,
                volatile uint64_t * ref_count, uint64_t metadata)
        : fd_(fd), base_(base), offset_(offset), length_(length),
          ref_count_(ref_count), metadata_(metadata)
    {
        // reference count of independent file object count
        if (NULL!=ref_count_)
            inc_and_fetch(ref_count_);

        // reference count of threads/paths using this object
        //  (because there is a direct path and a threaded path usage)
        RefInc();
    };

    virtual ~BGCloseInfo() {};

    virtual void operator()() {BGFileUnmapper2(this);};

private:
    BGCloseInfo();
    BGCloseInfo(const BGCloseInfo &);
    BGCloseInfo & operator=(const BGCloseInfo &);

};

class PosixSequentialFile: public SequentialFile {
 private:
  std::string filename_;
  FILE* file_;

 public:
  PosixSequentialFile(const std::string& fname, FILE* f)
      : filename_(fname), file_(f) { }
  virtual ~PosixSequentialFile() { fclose(file_); }

  virtual Status Read(size_t n, Slice* result, char* scratch) {
    Status s;
    size_t r = fread_unlocked(scratch, 1, n, file_);
    *result = Slice(scratch, r);
    if (r < n) {
      if (feof(file_)) {
        // We leave status as ok if we hit the end of the file
      } else {
        // A partial read with an error: return a non-ok status
        s = IOError(filename_, errno);
      }
    }
    return s;
  }

  virtual Status Skip(uint64_t n) {
    if (fseek(file_, n, SEEK_CUR)) {
      return IOError(filename_, errno);
    }
    return Status::OK();
  }
};

// pread() based random-access
class PosixRandomAccessFile: public RandomAccessFile {
 private:
  std::string filename_;
  int fd_;
  bool is_compaction_;
  uint64_t file_size_;

 public:
  PosixRandomAccessFile(const std::string& fname, int fd)
      : filename_(fname), fd_(fd), is_compaction_(false), file_size_(0)
  {
#if defined(HAVE_FADVISE)
    posix_fadvise(fd_, 0, file_size_, POSIX_FADV_RANDOM);
#endif
    gPerfCounters->Inc(ePerfROFileOpen);
  }
  virtual ~PosixRandomAccessFile()
  {
      if (is_compaction_)
      {
#if defined(HAVE_FADVISE)
          posix_fadvise(fd_, 0, file_size_, POSIX_FADV_DONTNEED);
#endif
      }   // if

     gPerfCounters->Inc(ePerfROFileClose);
     close(fd_);
  }

  virtual Status Read(uint64_t offset, size_t n, Slice* result,
                      char* scratch) const {
    Status s;
    ssize_t r = pread(fd_, scratch, n, static_cast<off_t>(offset));
    *result = Slice(scratch, (r < 0) ? 0 : r);
    if (r < 0) {
      // An error: return a non-ok status
      s = IOError(filename_, errno);
    }
    return s;
  }

  virtual void SetForCompaction(uint64_t file_size)
  {
      is_compaction_=true;
      file_size_=file_size;
#if defined(HAVE_FADVISE)
      posix_fadvise(fd_, 0, file_size_, POSIX_FADV_SEQUENTIAL);
#endif

  };

  // Riak addition:  size of this structure in bytes
  virtual size_t ObjectSize() {return(sizeof(PosixRandomAccessFile)+filename_.length());};

};


// We preallocate up to an extra megabyte and use memcpy to append new
// data to the file.  This is safe since we either properly close the
// file before reading from it, or for log files, the reading code
// knows enough to skip zero suffixes.
class PosixMmapFile : public WritableFile {
 private:
  std::string filename_;
  int fd_;
  size_t page_size_;
  size_t map_size_;       // How much extra memory to map at a time
  char* base_;            // The mapped region
  char* limit_;           // Limit of the mapped region
  char* dst_;             // Where to write next  (in range [base_,limit_])
  char* last_sync_;       // Where have we synced up to
  uint64_t file_offset_;  // Offset of base_ in file
  uint64_t metadata_offset_; // Offset where sst metadata starts, or zero
  bool pending_sync_;     // Have we done an munmap of unsynced data?
  bool is_async_;        // can this file process in background
  volatile uint64_t * ref_count_; // alternative to std:shared_ptr that is thread safe everywhere

  // Roundup x to a multiple of y
  static size_t Roundup(size_t x, size_t y) {
    return ((x + y - 1) / y) * y;
  }

  size_t TruncateToPageBoundary(size_t s) {
    s -= (s & (page_size_ - 1));
    assert((s % page_size_) == 0);
    return s;
  }

  bool UnmapCurrentRegion() {
    bool result = true;
    if (base_ != NULL) {
      if (last_sync_ < limit_) {
        // Defer syncing this data until next Sync() call, if any
        pending_sync_ = true;
      }


      // write only files can perform operations async, but not
      //  files that might re-open and read again soon
      if (!is_async_)
      {
          BGCloseInfo * ptr=new BGCloseInfo(fd_, base_, file_offset_, limit_-base_,
                                            NULL, metadata_offset_);
          BGFileUnmapper2(ptr);
      }   // if

      // called from user thread, move these operations to background
      //  queue
      else
      {
          BGCloseInfo * ptr=new BGCloseInfo(fd_, base_, file_offset_, limit_-base_,
                                            ref_count_, metadata_offset_);
          gWriteThreads->Submit(ptr);
      }   // else

      file_offset_ += limit_ - base_;
      base_ = NULL;
      limit_ = NULL;
      last_sync_ = NULL;
      dst_ = NULL;

    }

    return result;
  }

  bool MapNewRegion() {
    size_t offset_adjust;

    // append mode file might not have file_offset_ on a page boundry
    offset_adjust=file_offset_ % page_size_;
    if (0!=offset_adjust)
        file_offset_-=offset_adjust;

    assert(base_ == NULL);
    if (ftruncate(fd_, file_offset_ + map_size_) < 0) {
      return false;
    }
    void* ptr = mmap(NULL, map_size_, PROT_WRITE, MAP_SHARED,
                     fd_, file_offset_);
    if (ptr == MAP_FAILED) {
      return false;
    }
    base_ = reinterpret_cast<char*>(ptr);
    limit_ = base_ + map_size_;
    dst_ = base_ + offset_adjust;
    last_sync_ = base_;
    return true;
  }

 public:
  PosixMmapFile(const std::string& fname, int fd,
                size_t page_size, size_t file_offset=0L,
                bool is_async=false,
                size_t map_size=gMapSize)
      : filename_(fname),
        fd_(fd),
        page_size_(page_size),
        map_size_(Roundup(map_size, page_size)),
        base_(NULL),
        limit_(NULL),
        dst_(NULL),
        last_sync_(NULL),
        file_offset_(file_offset),
        metadata_offset_(0),
        pending_sync_(false),
        is_async_(is_async),
        ref_count_(NULL)
    {
    assert((page_size & (page_size - 1)) == 0);

    if (is_async_)
    {
        ref_count_=new volatile uint64_t[2];
        *ref_count_=1;      // one ref count for PosixMmapFile object
        *(ref_count_+1)=0;  // filesize
    }   // if

    // when global set, make entire file use FADV_WILLNEED
    if (gFadviseWillNeed)
        metadata_offset_=1;

    gPerfCounters->Inc(ePerfRWFileOpen);
  }

  ~PosixMmapFile() {
    if (fd_ >= 0) {
      PosixMmapFile::Close();
    }
  }

  virtual Status Append(const Slice& data) {
    const char* src = data.data();
    size_t left = data.size();
    while (left > 0) {
      assert(base_ <= dst_);
      assert(dst_ <= limit_);
      size_t avail = limit_ - dst_;
      if (avail == 0) {
        if (!UnmapCurrentRegion() ||
            !MapNewRegion()) {
          return IOError(filename_, errno);
        }
      }

      size_t n = (left <= avail) ? left : avail;
      memcpy(dst_, src, n);
      dst_ += n;
      src += n;
      left -= n;
    }
    return Status::OK();
  }

  virtual Status Close() {
    Status s;
    size_t file_length;
    int ret_val;


    // compute actual file length before final unmap
    file_length=file_offset_ + (dst_ - base_);

    if (!UnmapCurrentRegion()) {
        s = IOError(filename_, errno);
    }

    // hard code
    if (!is_async_)
    {
        ret_val=ftruncate(fd_, file_length);
        if (0!=ret_val)
        {
            syslog(LOG_ERR,"Close ftruncate failed [%d, %m]", errno);
            s = IOError(filename_, errno);
        }   // if

        ret_val=close(fd_);
    }  // if

    // async close
    else
    {
        *(ref_count_ +1)=file_length;
        ret_val=ReleaseRef(ref_count_, fd_);

        // retry once if failed
        if (0!=ret_val)
        {
            Env::Default()->SleepForMicroseconds(500000);
            ret_val=ReleaseRef(ref_count_, fd_);
            if (0!=ret_val)
            {
                syslog(LOG_ERR,"ReleaseRef failed in Close");
                s = IOError(filename_, errno);
                delete [] ref_count_;

                // force close
                ret_val=close(fd_);
            }   // if
        }   // if
    }   // else

    fd_ = -1;
    ref_count_=NULL;
    base_ = NULL;
    limit_ = NULL;
    return s;
  }

  virtual Status Flush() {
    return Status::OK();
  }

  virtual Status Sync() {
    Status s;

    if (pending_sync_) {
      // Some unmapped data was not synced
      pending_sync_ = false;
      if (fdatasync(fd_) < 0) {
        s = IOError(filename_, errno);
      }
    }

    if (dst_ > last_sync_) {
      // Find the beginnings of the pages that contain the first and last
      // bytes to be synced.
      size_t p1 = TruncateToPageBoundary(last_sync_ - base_);
      size_t p2 = TruncateToPageBoundary(dst_ - base_ - 1);
      last_sync_ = dst_;
      if (msync(base_ + p1, p2 - p1 + page_size_, MS_SYNC) < 0) {
        s = IOError(filename_, errno);
      }
    }

    return s;
  }

  virtual void SetMetadataOffset(uint64_t Metadata)
  {
      // when global set, make entire file use FADV_WILLNEED,
      //  so ignore this setting
      if (!gFadviseWillNeed && 1!=metadata_offset_)
          metadata_offset_=Metadata;
  }   // SetMetadataOffset


  // if std::shared_ptr was guaranteed thread safe everywhere
  //  the following function would be best written differently
  static int ReleaseRef(volatile uint64_t * Count, int File)
  {
      bool good;

      good=true;
      if (NULL!=Count)
      {
          int ret_val;

          ret_val=dec_and_fetch(Count);
          if (0==ret_val)
          {
              ret_val=ftruncate(File, *(Count +1));
              if (0!=ret_val)
              {
                  syslog(LOG_ERR,"ReleaseRef ftruncate failed [%d, %m]", errno);
                  gPerfCounters->Inc(ePerfBGWriteError);
                  good=false;
              }   // if

              if (good)
              {
                  ret_val=close(File);
                  if (0==ret_val)
                  {
                      gPerfCounters->Inc(ePerfRWFileClose);
                  }   // if
                  else
                  {
                      syslog(LOG_ERR,"ReleaseRef close failed [%d, %m]", errno);
                      gPerfCounters->Inc(ePerfBGWriteError);
                      good=false;
                  }   // else

              }   // if

              if (good)
                  delete [] Count;
              else
                  inc_and_fetch(Count); // try again.

          }   // if
      }   // if

      return(good ? 0 : -1);

  }   // static ReleaseRef

};


// matthewv July 17, 2012 ... riak was overlapping activity on the
//  same database directory due to the incorrect assumption that the
//  code below worked within the riak process space.  The fix leads to a choice:
// fcntl() only locks against external processes, not multiple locks from
//  same process.  But it has worked great with NFS forever
// flock() locks against both external processes and multiple locks from
//  same process.  It does not with NFS until Linux 2.6.12 ... other OS may vary.
//  SmartOS/Solaris do not appear to support flock() though there is a man page.
// Pick the fcntl() or flock() below as appropriate for your environment / needs.

static int LockOrUnlock(int fd, bool lock) {
#ifndef LOCK_UN
    // works with NFS, but fails if same process attempts second access to
    //  db, i.e. makes second DB object to same directory
  errno = 0;
  struct flock f;
  memset(&f, 0, sizeof(f));
  f.l_type = (lock ? F_WRLCK : F_UNLCK);
  f.l_whence = SEEK_SET;
  f.l_start = 0;
  f.l_len = 0;        // Lock/unlock entire file
  return fcntl(fd, F_SETLK, &f);
#else
  // does NOT work with NFS, but DOES work within same process
  return flock(fd, (lock ? LOCK_EX : LOCK_UN) | LOCK_NB);
#endif
}

class PosixFileLock : public FileLock {
 public:
  int fd_;
  std::string name_;
};

// Set of locked files.  We keep a separate set instead of just
// relying on fcntrl(F_SETLK) since fcntl(F_SETLK) does not provide
// any protection against multiple uses from the same process.
class PosixLockTable {
 private:
  port::Mutex mu_;
  std::set<std::string> locked_files_;
 public:
  bool Insert(const std::string& fname) {
    MutexLock l(&mu_);
    return locked_files_.insert(fname).second;
  }
  void Remove(const std::string& fname) {
    MutexLock l(&mu_);
    locked_files_.erase(fname);
  }
};

static PosixLockTable gFileLocks;

class PosixEnv : public Env {
 public:
  PosixEnv();
  virtual ~PosixEnv();

  virtual Status NewSequentialFile(const std::string& fname,
                                   SequentialFile** result) {
    FILE* f = fopen(fname.c_str(), "r");
    if (f == NULL) {
      *result = NULL;
      return IOError(fname, errno);
    } else {
      *result = new PosixSequentialFile(fname, f);
      return Status::OK();
    }
  }

  virtual Status NewRandomAccessFile(const std::string& fname,
                                     RandomAccessFile** result) {
    *result = NULL;
    Status s;
    int fd = open(fname.c_str(), O_RDONLY);
    if (fd < 0) {
      s = IOError(fname, errno);
#if 0
      // going to let page cache tune the file
      //  system reads instead of hoping to better
      //  manage through memory mapped files.
    } else if (sizeof(void*) >= 8) {
      // Use mmap when virtual address-space is plentiful.
      uint64_t size;
      s = GetFileSize(fname, &size);
      if (s.ok()) {
        void* base = mmap(NULL, size, PROT_READ, MAP_SHARED, fd, 0);
        if (base != MAP_FAILED) {
            *result = new PosixMmapReadableFile(fname, base, size, fd);
        } else {
          s = IOError(fname, errno);
          close(fd);
        }
      }
#endif
    } else {
      *result = new PosixRandomAccessFile(fname, fd);
    }
    return s;
  }

  virtual Status NewWritableFile(const std::string& fname,
                                 WritableFile** result,
                                 size_t map_size) {
    Status s;
    const int fd = open(fname.c_str(), O_CREAT | O_RDWR | O_TRUNC, 0644);
    if (fd < 0) {
      *result = NULL;
      s = IOError(fname, errno);
    } else {
      *result = new PosixMmapFile(fname, fd, page_size_, 0, false, map_size);
    }
    return s;
  }

  virtual Status NewAppendableFile(const std::string& fname,
                                   WritableFile** result,
                                   size_t map_size) {
    Status s;
    const int fd = open(fname.c_str(), O_CREAT | O_RDWR, 0644);
    if (fd < 0) {
      *result = NULL;
      s = IOError(fname, errno);
    } else
    {
      uint64_t size;
      s = GetFileSize(fname, &size);
      if (s.ok())
      {
          *result = new PosixMmapFile(fname, fd, page_size_, size, false, map_size);
      }   // if
      else
      {
          s = IOError(fname, errno);
          close(fd);
      }   // else
    }   // else
    return s;
  }

  virtual Status NewWriteOnlyFile(const std::string& fname,
                                  WritableFile** result,
                                  size_t map_size) {
    Status s;
    const int fd = open(fname.c_str(), O_CREAT | O_RDWR | O_TRUNC, 0644);
    if (fd < 0) {
      *result = NULL;
      s = IOError(fname, errno);
    } else {
      *result = new PosixMmapFile(fname, fd, page_size_, 0, true, map_size);
    }
    return s;
  }


  virtual bool FileExists(const std::string& fname) {
    return access(fname.c_str(), F_OK) == 0;
  }

  virtual Status GetChildren(const std::string& dir,
                             std::vector<std::string>* result) {
    result->clear();
    DIR* d = opendir(dir.c_str());
    if (d == NULL) {
      return IOError(dir, errno);
    }
    struct dirent* entry;
    while ((entry = readdir(d)) != NULL) {
      result->push_back(entry->d_name);
    }
    closedir(d);
    return Status::OK();
  }

  virtual Status DeleteFile(const std::string& fname) {
    Status result;
    if (unlink(fname.c_str()) != 0) {
      result = IOError(fname, errno);
    }
    return result;
  };

  virtual Status CreateDir(const std::string& name) {
    Status result;
    if (mkdir(name.c_str(), 0755) != 0) {
      result = IOError(name, errno);
    }
    return result;
  };

  virtual Status DeleteDir(const std::string& name) {
    Status result;
    if (rmdir(name.c_str()) != 0) {
      result = IOError(name, errno);
    }
    return result;
  };

  virtual Status GetFileSize(const std::string& fname, uint64_t* size) {
    Status s;
    struct stat sbuf;
    if (stat(fname.c_str(), &sbuf) != 0) {
      *size = 0;
      s = IOError(fname, errno);
    } else {
      *size = sbuf.st_size;
    }
    return s;
  }

  virtual Status RenameFile(const std::string& src, const std::string& target) {
    Status result;
    if (rename(src.c_str(), target.c_str()) != 0) {
      result = IOError(src, errno);
    }
    return result;
  }

  virtual Status LockFile(const std::string& fname, FileLock** lock) {
    *lock = NULL;
    Status result;
    int fd = open(fname.c_str(), O_RDWR | O_CREAT, 0644);
    if (fd < 0) {
      result = IOError(fname, errno);
    } else if (!gFileLocks.Insert(fname)) {
      close(fd);
      result = Status::IOError("lock " + fname, "already held by process");
    } else if (LockOrUnlock(fd, true) == -1) {
      result = IOError("lock " + fname, errno);
      close(fd);
      gFileLocks.Remove(fname);
    } else {
      PosixFileLock* my_lock = new PosixFileLock;
      my_lock->fd_ = fd;
      my_lock->name_ = fname;

      *lock = my_lock;
    }
    return result;
  }

  virtual Status UnlockFile(FileLock* lock) {
    PosixFileLock* my_lock = reinterpret_cast<PosixFileLock*>(lock);
    Status result;
    if (LockOrUnlock(my_lock->fd_, false) == -1) {
      result = IOError("unlock", errno);
    }
    gFileLocks.Remove(my_lock->name_);
    close(my_lock->fd_);

    my_lock->fd_=-1;

    delete my_lock;
    return result;
  }

  virtual void Schedule(void (*function)(void*), void* arg);

  virtual pthread_t StartThread(void (*function)(void* arg), void* arg);

  virtual Status GetTestDirectory(std::string* result) {
    const char* env = getenv("TEST_TMPDIR");
    if (env && env[0] != '\0') {
      *result = env;
    } else {
      char buf[100];
      snprintf(buf, sizeof(buf), "/tmp/leveldbtest-%d", int(geteuid()));
      *result = buf;
    }
    // Directory may already exist
    CreateDir(*result);
    return Status::OK();
  }

  static uint64_t gettid() {
    pthread_t tid = pthread_self();
    uint64_t thread_id = 0;
    memcpy(&thread_id, &tid, std::min(sizeof(thread_id), sizeof(tid)));
    return thread_id;
  }

  virtual Status NewLogger(const std::string& fname, Logger** result) {
    FILE* f = fopen(fname.c_str(), "w");
    if (f == NULL) {
      *result = NULL;
      return IOError(fname, errno);
    } else {
      *result = new PosixLogger(f, &PosixEnv::gettid);
      return Status::OK();
    }
  }

  virtual uint64_t NowMicros() {
#if _POSIX_TIMERS >= 200801L
    struct timespec ts;

    // this is rumored to be faster that gettimeofday(),
    //  and sometimes shift less ... someday use CLOCK_MONOTONIC_RAW
    clock_gettime(CLOCK_MONOTONIC, &ts);
    return static_cast<uint64_t>(ts.tv_sec) * 1000000 + ts.tv_nsec/1000;
#else
    struct timeval tv;
    gettimeofday(&tv, NULL);
    return static_cast<uint64_t>(tv.tv_sec) * 1000000 + tv.tv_usec;
#endif
  }

  virtual void SleepForMicroseconds(int micros) {
    struct timespec ts;
    int ret_val;

    if (0!=micros)
    {
        micros=(micros/clock_res_ +1)*clock_res_;
        ts.tv_sec=micros/1000000;
        ts.tv_nsec=(micros - ts.tv_sec*1000000) *1000;

        do
        {
#if _POSIX_TIMERS >= 200801L
            // later ... add test for CLOCK_MONOTONIC_RAW where supported (better)
            ret_val=clock_nanosleep(CLOCK_MONOTONIC,0, &ts, &ts);
#else
            ret_val=nanosleep(&ts, &ts);
#endif
        } while(EINTR==ret_val && 0!=(ts.tv_sec+ts.tv_nsec));
    }   // if
  }  // SleepForMicroSeconds


  virtual size_t RecoveryMmapSize(const struct Options * options) const
    {
      size_t map_size;

      if (NULL!=options)
      {
        // large buffers, try for a little bit bigger than half hoping
        //  for two writes ... not three
        if (10*1024*1024 < options->write_buffer_size)
            map_size=(options->write_buffer_size/6)*4;
        else
            map_size=(options->write_buffer_size*12)/10;  // integer multiply 1.2
      } // if
      else
        map_size=2*1024*1024L;

      return(map_size);
    };

 private:

  void PthreadCall(const char* label, int result) {
    if (result != 0) {
      fprintf(stderr, "pthread %s: %s\n", label, strerror(result));
      exit(1);
    }
  }

  size_t page_size_;
  pthread_mutex_t mu_;
  pthread_cond_t bgsignal_;
  int64_t clock_res_;

  // Entry per Schedule() call
  struct BGItem { void* arg; void (*function)(void*); int priority;};

};


PosixEnv::PosixEnv() : page_size_(getpagesize()),
                       clock_res_(1)
{

#if _POSIX_TIMERS >= 200801L
  struct timespec ts;
  clock_getres(CLOCK_MONOTONIC, &ts);
  clock_res_=ts.tv_sec*1000000+ts.tv_nsec/1000;
  if (0==clock_res_)
      ++clock_res_;
#endif

  PthreadCall("mutex_init", pthread_mutex_init(&mu_, NULL));
  PthreadCall("cvar_init", pthread_cond_init(&bgsignal_, NULL));
}


PosixEnv::~PosixEnv()
{
}   // PosixEnf::~PosixEnv

void PosixEnv::Schedule(void (*function)(void*), void* arg) {
    ThreadTask * task;

    task=new LegacyTask(function,arg);
    gCompactionThreads->Submit(task, true);
}


namespace {
struct StartThreadState {
  void (*user_function)(void*);
  void* arg;
};
}
static void* StartThreadWrapper(void* arg) {
  StartThreadState* state = reinterpret_cast<StartThreadState*>(arg);
  state->user_function(state->arg);
  delete state;
  return NULL;
}

pthread_t PosixEnv::StartThread(void (*function)(void* arg), void* arg) {
  pthread_t t;
  StartThreadState* state = new StartThreadState;
  state->user_function = function;
  state->arg = arg;
  PthreadCall("start thread",
              pthread_create(&t, NULL,  &StartThreadWrapper, state));

  return(t);
}


// Called by BGFileUnmapper which manages retries
//    this was a new file:  unmap, hold in page cache
int
BGFileUnmapper(void * arg)
{
    BGCloseInfo * file_ptr;
    bool err_flag;
    int ret_val;

    //
    // Reminder:  this could get called multiple times for
    //            same "arg" due to error retry
    //

    err_flag=false;
    file_ptr=(BGCloseInfo *)arg;

    // non-null implies this is a background job,
    //  i.e. not on direct thread of compaction.
    if (NULL!=file_ptr->ref_count_)
        gPerfCounters->Inc(ePerfBGCloseUnmap);

    if (NULL!=file_ptr->base_)
    {
        ret_val=munmap(file_ptr->base_, file_ptr->length_);
        if (0==ret_val)
        {
            file_ptr->base_=NULL;
        }   // if
        else
        {
            syslog(LOG_ERR,"BGFileUnmapper2 munmap failed [%d, %m]", errno);
            err_flag=true;
        }  // else
    }   // if

#if defined(HAVE_FADVISE)
    if (0==file_ptr->metadata_
        || (file_ptr->offset_ + file_ptr->length_ < file_ptr->metadata_))
    {
        // must fdatasync for DONTNEED to work
        ret_val=fdatasync(file_ptr->fd_);
        if (0!=ret_val)
        {
            syslog(LOG_ERR,"BGFileUnmapper2 fdatasync failed on %d [%d, %m]", file_ptr->fd_, errno);
            err_flag=true;
        }  // if

        ret_val=posix_fadvise(file_ptr->fd_, file_ptr->offset_, file_ptr->length_, POSIX_FADV_DONTNEED);
        if (0!=ret_val)
        {
            syslog(LOG_ERR,"BGFileUnmapper2 posix_fadvise DONTNEED failed on %d [%d]", file_ptr->fd_, ret_val);
            err_flag=true;
        }  // if
    }   // if
    else
    {
        ret_val=posix_fadvise(file_ptr->fd_, file_ptr->offset_, file_ptr->length_, POSIX_FADV_WILLNEED);
        if (0!=ret_val)
        {
            syslog(LOG_ERR,"BGFileUnmapper2 posix_fadvise WILLNEED failed on %d [%d]", file_ptr->fd_, ret_val);
            err_flag=true;
        }  // if
    }   // else
#endif

    // release access to file, maybe close it
    if (!err_flag)
    {
        ret_val=PosixMmapFile::ReleaseRef(file_ptr->ref_count_, file_ptr->fd_);
        err_flag=(0!=ret_val);
    }   // if

    if (err_flag)
        gPerfCounters->Inc(ePerfBGWriteError);

    // routine called directly or via async thread, this
    //  controls when to delete file_ptr object
    if (!err_flag)
    {
        gPerfCounters->Inc(ePerfRWFileUnmap);
        file_ptr->RefDec();
    }   // if

    return(err_flag ? -1 : 0);

}   // BGFileUnmapper


// Thread entry point, and retry loop
void BGFileUnmapper2(void * arg)
{
    int retries, ret_val;

    retries=0;
    ret_val=0;

    do
    {
        if (1<retries)
            Env::Default()->SleepForMicroseconds(100000);

        ret_val=BGFileUnmapper(arg);
        ++retries;
    } while(retries<3 && 0!=ret_val);

    // release object's memory here
    if (0!=ret_val)
    {
        BGCloseInfo * file_ptr;

        file_ptr=(BGCloseInfo *)arg;
        file_ptr->RefDec();
    }   // if

    return;

}   // BGFileUnmapper2



}  // namespace

// how many blocks of 4 priority background threads/queues
/// for riak, make sure this is an odd number (and especially not 4)
#define THREAD_BLOCKS 1

static bool HasSSE4_2();

static pthread_once_t once = PTHREAD_ONCE_INIT;
static Env* default_env;
static volatile bool started=false;
static void InitDefaultEnv()
{
    default_env=new PosixEnv;

    ThrottleInit();

    // force the loading of code for both filters in case they
    //  are hidden in a shared library
    const FilterPolicy * ptr;
    ptr=NewBloomFilterPolicy(16);
    delete ptr;
    ptr=NewBloomFilterPolicy2(16);
    delete ptr;

    if (HasSSE4_2())
        crc32c::SwitchToHardwareCRC();

    PerformanceCounters::Init(false);

    gImmThreads=new HotThreadPool(5, "ImmWrite",
                                  ePerfBGImmDirect, ePerfBGImmQueued,
                                  ePerfBGImmDequeued, ePerfBGImmWeighted);
    gWriteThreads=new HotThreadPool(3, "RecoveryWrite",
                                    ePerfBGUnmapDirect, ePerfBGUnmapQueued,
                                    ePerfBGUnmapDequeued, ePerfBGUnmapWeighted);
    gLevel0Threads=new HotThreadPool(3, "Level0Compact",
                                     ePerfBGLevel0Direct, ePerfBGLevel0Queued,
                                     ePerfBGLevel0Dequeued, ePerfBGLevel0Weighted);
    gCompactionThreads=new HotThreadPool(3, "GeneralCompact",
                                         ePerfBGCompactDirect, ePerfBGCompactQueued,
                                         ePerfBGCompactDequeued, ePerfBGCompactWeighted);

    started=true;
}

Env* Env::Default() {
  pthread_once(&once, InitDefaultEnv);
  return default_env;
}


void Env::Shutdown()
{
    if (started)
    {
<<<<<<< HEAD
        ThrottleShutdown();
=======
        // prevent throttle from initiating new compactions
        ThrottleStopThreads();
>>>>>>> b0406297
    }   // if

    DBListShutdown();

    delete gImmThreads;
    gImmThreads=NULL;

    delete gWriteThreads;
    gWriteThreads=NULL;

    delete gLevel0Threads;
    gLevel0Threads=NULL;

    delete gCompactionThreads;
    gCompactionThreads=NULL;

    if (started)
    {
<<<<<<< HEAD
=======
        // release throttle globals now that
        //  background compaction threads done
        ThrottleClose();

>>>>>>> b0406297
        delete default_env;
        default_env=NULL;
    }   // if

<<<<<<< HEAD

=======
>>>>>>> b0406297
    // wait until compaction threads complete before
    //  releasing comparator object (else segfault possible)
    ComparatorShutdown();

    PerformanceCounters::Close(gPerfCounters);

}   // Env::Shutdown


static bool
HasSSE4_2()
{
#if defined(__x86_64__)
    uint64_t ecx;
    ecx=0;

    __asm__ __volatile__
        ("mov %%rbx, %%rdi\n\t" /* 32bit PIC: don't clobber ebx */
         "mov $1,%%rax\n\t"
         "cpuid\n\t"
         "mov %%rdi, %%rbx\n\t"
         : "=c" (ecx)
         :
         : "%rax", "%rbx", "%rdx", "%rdi" );

    return( 0 != (ecx & 1<<20));
#else
    return(false);
#endif

}   // HasSSE4_2



}  // namespace leveldb<|MERGE_RESOLUTION|>--- conflicted
+++ resolved
@@ -1091,12 +1091,8 @@
 {
     if (started)
     {
-<<<<<<< HEAD
-        ThrottleShutdown();
-=======
         // prevent throttle from initiating new compactions
         ThrottleStopThreads();
->>>>>>> b0406297
     }   // if
 
     DBListShutdown();
@@ -1115,21 +1111,14 @@
 
     if (started)
     {
-<<<<<<< HEAD
-=======
         // release throttle globals now that
         //  background compaction threads done
         ThrottleClose();
 
->>>>>>> b0406297
         delete default_env;
         default_env=NULL;
     }   // if
 
-<<<<<<< HEAD
-
-=======
->>>>>>> b0406297
     // wait until compaction threads complete before
     //  releasing comparator object (else segfault possible)
     ComparatorShutdown();
