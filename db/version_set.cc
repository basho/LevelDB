--- conflicted
+++ resolved
@@ -1118,11 +1118,7 @@
             uint64_t elapsed_micros;
 
             // some platforms use gettimeofday() which can move backward
-<<<<<<< HEAD
-            if ( m_CompactionStatus[level].m_LastCompaction < micros_now 
-=======
             if ( m_CompactionStatus[level].m_LastCompaction < micros_now
->>>>>>> b0406297
                  && 0 != m_CompactionStatus[level].m_LastCompaction)
                 elapsed_micros=micros_now - m_CompactionStatus[level].m_LastCompaction;
             else
