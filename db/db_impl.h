--- conflicted
+++ resolved
@@ -63,13 +63,10 @@
   // file at a level >= 1.
   int64_t TEST_MaxNextLevelOverlappingBytes();
 
-<<<<<<< HEAD
   void ResizeCaches() {double_cache.ResizeCaches();};
   size_t GetCacheCapacity() {return(double_cache.GetCapacity(false));}
   void PurgeExpiredFileCache() {double_cache.PurgeExpiredFiles();};
 
-=======
->>>>>>> b0ee700d
   void BackgroundImmCompactCall();
   bool IsCompactionScheduled() {mutex_.AssertHeld(); return(bg_compaction_scheduled_ || NULL!=imm_);};
   uint32_t RunningCompactionCount() {mutex_.AssertHeld(); return(running_compactions_);};
@@ -207,14 +204,10 @@
 
   volatile uint64_t throttle_end;
   volatile uint32_t running_compactions_;
-<<<<<<< HEAD
-
 
   // accessor to new, dynamic block_cache
   Cache * block_cache() {return(double_cache.GetBlockCache());};
   Cache * file_cache() {return(double_cache.GetFileCache());};
-=======
->>>>>>> b0ee700d
 
   // No copying allowed
   DBImpl(const DBImpl&);
